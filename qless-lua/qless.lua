--- conflicted
+++ resolved
@@ -1,8 +1,4 @@
-<<<<<<< HEAD
--- Current SHA: c0567c71326162cff1e169e7267c0efc77b9bdba
-=======
 -- Current SHA: 627b1a0e32915d4c614be6448caa6f077779fb13
->>>>>>> ae4e3f8d
 -- This is a generated file
 local Qless = {
   ns = 'ql:'
